site_name: CiviCRM Developer Guide
repo_url: https://github.com/civicrm/civicrm-dev-docs
site_description: A guide for CiviCRM developers.
site_author: The CiviCRM community
theme: readthedocs
pages:
- Home: index.md
- Basics:
  - Developer Community: basics/community.md
  - Requirements: requirements.md
  - Build: build.md
  - Customize: customize.md
  - Extend: extend.md
  - Develop: develop.md
  - Testing: testing.md
  - Writing Documentation: documentation.md
- APIv3:
  - API Intro: api/general.md
  - API Usage: api/usage.md
  - API Actions: api/actions.md
  - API Parameters: api/params.md
  - API Chaining: api/chaining.md
- Hooks:
   - How to Use Hooks: hook.md
   - All Available Hooks: hooks-db.md
<<<<<<< HEAD
- Best Practices:
  - Documentation Style Guide: best-practices/documentation-style-guide.md
=======
- Writing Extensions:
  - Basics: extensions/basics.md
  # - civix: extensions/civix.md
  # - Anatomy of Files: extensions/files.md
  # - Using hooks: extensions/using-hooks.md
  # - Customizing Screens: extensions/customize-screens.md
  # - Creating Pages: Forms/extensions/create-page.md
  # - Storing Configuration: extensions/config.md
  # - Storing Data: extensions/storing-data.md
  # - Setting Permissions: extensions/permissions.md
  # - Custom API Functions: extensions/custom-api.md
  # - Custom Reports: extensions/custom-reports.md
  # - Custom Searches: extensions/custom-searches.md
  # - Payment Processors: extensions/payment-processor.md
>>>>>>> 70e2139f
- Miscellaneous:
   - Extension Lifecycle: extend-stages.md
   - Markdown: markdownrules.md
   - hookref-old: hookref-old.md
- Deprecated:
   - Building CiviCRM from source: develop-deprecated.md<|MERGE_RESOLUTION|>--- conflicted
+++ resolved
@@ -23,10 +23,6 @@
 - Hooks:
    - How to Use Hooks: hook.md
    - All Available Hooks: hooks-db.md
-<<<<<<< HEAD
-- Best Practices:
-  - Documentation Style Guide: best-practices/documentation-style-guide.md
-=======
 - Writing Extensions:
   - Basics: extensions/basics.md
   # - civix: extensions/civix.md
@@ -41,7 +37,8 @@
   # - Custom Reports: extensions/custom-reports.md
   # - Custom Searches: extensions/custom-searches.md
   # - Payment Processors: extensions/payment-processor.md
->>>>>>> 70e2139f
+- Best Practices:
+  - Documentation Style Guide: best-practices/documentation-style-guide.md
 - Miscellaneous:
    - Extension Lifecycle: extend-stages.md
    - Markdown: markdownrules.md
