--- conflicted
+++ resolved
@@ -44,14 +44,11 @@
   # - Custom Reports: extensions/custom-reports.md
   # - Custom Searches: extensions/custom-searches.md
   # - Payment Processors: extensions/payment-processor.md
-<<<<<<< HEAD
 - Best Practices:
   - Documentation Style Guide: best-practices/documentation-style-guide.md
-=======
 - Core code:
   - Hacking the core: core/hacking.md
   - Architecture: core/architecture.md
->>>>>>> f7c5bbda
 - Miscellaneous:
    - Extension Lifecycle: extend-stages.md
    - Markdown: markdownrules.md
